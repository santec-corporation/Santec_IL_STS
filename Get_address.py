--- conflicted
+++ resolved
@@ -4,11 +4,8 @@
 
 @author: chentir
 """
-<<<<<<< HEAD
 from readline import append_history_file
 import this
-=======
->>>>>>> aa683627
 from mpm_instr_class import MpmDevice
 import pyvisa
 import nidaqmx
@@ -91,54 +88,6 @@
 
     return list_of_found_devices
 
-<<<<<<< HEAD
-=======
-def get_interface_devices(interface_type: str, device_type: str):
-    #Get all found devices on this interface. If LAN, then ask for the IP address.
-    #[1]. USB, [2]. GPIB, [3]. LAN")
-
-    list_of_found_devices = []
-
-    if (interface_type == '1'):
-        #scan all USB ports and get all devices
-        raise Exception ("Not Implemented Exception")
-    elif (interface_type == '2'):
-        #scan all GPIB ports and get all devices
-        list_of_found_devices = get_interface_devices_gpib(interface_type, device_type)
-    elif (interface_type == '3'):
-        #Prompt the user for their desired IP address. And then return a single array with a single object
-        raise Exception ("Not Implemented Exception")
-    else:
-        raise Exception ("Bad interface number " + interface_type)
-
-    return list_of_found_devices
-
-def get_interface_devices_gpib(interface_type: int, device_type: str):
-    
-    print("###################################################################")
-    print("Present GPIB instruments: ")
-
-    list_of_found_devices = []
- 
-    #list all GPIB devices found, including TSL, MPM, or others
-    tools=[i for i in listing if 'GPIB' in i] #select only GPIB connections
-    for i in range(len(tools)):
-        #connect GPIB into a buffer
-        buffer=rm.open_resource(tools[i], read_termination='\r\n')
-        print(i+1,": ",buffer.query('*IDN?'))
-        thisObj = DeviceObject()
-        thisObj.index = i
-        thisObj.interface = "GPIB"
-        thisObj.fulladdress = tools[i]
-        thisObj.address = tools[i].split('::')[1]
-        thisObj.port = 5000
-        list_of_found_devices.append(thisObj)
-
-    return list_of_found_devices
-    
-
-
->>>>>>> aa683627
 #def Initialize_Device_Addresses() :
 def Initialize_And_Get_Device(device_type:str) : 
     """_summary_
@@ -159,7 +108,6 @@
         DESCRIPTION.
 
     '''
-<<<<<<< HEAD
     interface = None
 
     #Get the interfact (USB, GPIB) if its a TSL or MPM. We ignore DAQ boards here.
@@ -170,19 +118,6 @@
     #unless its a DAQ board, which will ignore the null interface and just get a list of DAQ boards
     list_of_found_devices = get_interface_devices(interface, device_type)
 
-=======
-
-    print("Select the interface for this device: [1]. USB, [2]. GPIB, [3]. LAN")
-    interface = input()
-    while interface != '1' and interface != '2' and  interface != '3' :
-        print('Incorrect interface selection. Only enter a number')
-        print("Select the interface for this device: 1. USB, 2. GPIB, 3. LAN")
-        interface = input()
-
-    list_of_found_devices = get_interface_devices(interface, device_type)
-
-
->>>>>>> aa683627
     #Each device has:
     #   a) an interface type that is either LAN, USB, or GPIB (not an int)
     #   b) an address
@@ -195,27 +130,18 @@
         print('select your favorite device from the list of list_of_found_devices')
         selected_device_index = input()
         raise Exception ("not implemented")
-<<<<<<< HEAD
-=======
-    
->>>>>>> aa683627
 
     #get the string interface and the address from the selected device
     interface = list_of_found_devices[selected_device_index].interface
     address = list_of_found_devices[selected_device_index].address
     port = list_of_found_devices[selected_device_index].port
 
-<<<<<<< HEAD
     print('Using device ' + selected_device_index + " - " + address + ".")
     print("Enter [Y]es to proceed, or [N]o to cancel")
     proceedyesno = input()
     if proceedyesno not in "Yy":
         return None
         
-=======
-    print('Using device ' + selected_device_index + address )
-
->>>>>>> aa683627
     returnObj = None
 
     if (device_type == str(TslDevice)):
@@ -302,7 +228,6 @@
     _cached_Dev_Address = Dev
 
     return None
-<<<<<<< HEAD
 """
 
 def get_dict_of_interfaces_for_this_device(device_type:str):
@@ -331,7 +256,4 @@
     while interface not in dict_of_interfaces.keys():
         print('Incorrect interface selection. Only enter a number')
         prompt_string
-        interface = input()
-=======
-"""
->>>>>>> aa683627
+        interface = input()