--- conflicted
+++ resolved
@@ -17,8 +17,8 @@
 # Importing instrument classes and sts error strings
 from .daq_device_class import SpuDevice
 from .error_handing_class import sts_process_error_strings
-from .mpm_instrument_class import MpmDevice
-from .tsl_instrument_class import TslDevice
+from .mpm_instrument_class import MpmInstrument
+from .tsl_instrument_class import TslInstrument
 
 # Importing classes from STSProcess DLL
 from Santec.STSProcess import *  # namespace of STSProcess DLL
@@ -29,13 +29,8 @@
     Swept Test System processing class
     """
     # Initializing attributes
-<<<<<<< HEAD
-    _tsl: TslDevice
+    _tsl: TslInstrument
     _mpm: MpmInstrument
-=======
-    _tsl: TslInstrument
-    _mpm: MpmDevice
->>>>>>> c0a3700e
     _spu: SpuDevice
 
     def __init__(self, _tsl, _mpm, _spu):
@@ -217,13 +212,8 @@
         return None
 
     def cancel(self):
-<<<<<<< HEAD
-        self._tsl.Disconnect()
+        self._tsl.disconnect()
         self._mpm.disconnect()
-=======
-        self._tsl.disconnect()
-        self._mpm.Disconnect()
->>>>>>> c0a3700e
         self._spu.Disconnect()
 
     def set_selected_ranges(self, previous_param_data):
