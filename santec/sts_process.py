--- conflicted
+++ resolved
@@ -213,13 +213,8 @@
 
     def cancel(self):
         self._tsl.disconnect()
-<<<<<<< HEAD
-        self._mpm.Disconnect()
+        self._mpm.disconnect()
         self._spu.disconnect()
-=======
-        self._mpm.disconnect()
-        self._spu.Disconnect()
->>>>>>> 29c99b5c
 
     def set_selected_ranges(self, previous_param_data):
         """ Sets the optical dynamic range of the MPM """
